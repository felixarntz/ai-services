/**
 * WordPress dependencies
 */
const config = require( '@wordpress/scripts/config/.eslintrc' );

const extraSettings = {
	'import/resolver': require.resolve( './tools/js/eslint-import-resolver' ),
};

const extraRules = {
	// Require JS docblocks for all functions, just like in PHP.
	'jsdoc/require-jsdoc': [
		'error',
		{
			require: {
				FunctionDeclaration: true,
				MethodDefinition: true,
				ClassDeclaration: true,
				ArrowFunctionExpression: false,
				FunctionExpression: true,
			},
		},
	],
	'jsdoc/require-description': 'error',
	'jsdoc/require-param': 'error',
	'jsdoc/require-param-description': 'error',
	'jsdoc/require-param-name': 'error',
	'jsdoc/require-param-type': 'error',
	'jsdoc/require-returns-check': 'error',
	'jsdoc/require-returns-description': 'error',
	'jsdoc/require-returns-type': 'error',
	'jsdoc/require-returns': 'error',
};

const typescriptRules = {
	'jsdoc/require-param-type': 'off',
	'jsdoc/require-returns-type': 'off',
	'no-unused-vars': 'off',
	'@typescript-eslint/no-unused-vars': [
		'error',
		{ ignoreRestSiblings: true },
	],
	'no-shadow': 'off',
	'@typescript-eslint/no-shadow': 'error',
	'@typescript-eslint/method-signature-style': 'error',
	'tsdoc/syntax': 'error',
};

module.exports = {
	...config,
	extends: [
		...( config.extends || [] ),
		'plugin:@wordpress/eslint-plugin/i18n',
	],
	settings: {
		...( config.settings || {} ),
		...extraSettings,
	},
	rules: {
<<<<<<< HEAD
		...config.rules,
		'import/no-unresolved': [
			'error',
			{ ignore: [ '^@wordpress/', '^@ai-services/' ] },
		],

		// Require JS docblocks for all functions, just like in PHP.
		'jsdoc/require-jsdoc': [
			'error',
			{
				require: {
					FunctionDeclaration: true,
					MethodDefinition: true,
					ClassDeclaration: true,
					ArrowFunctionExpression: false,
					FunctionExpression: true,
=======
		...( config.rules || [] ),
		...extraRules,
	},
	overrides: [
		...( config.overrides || [] ),
		{
			files: [ '**/*.ts', '**/*.tsx' ],
			extends: [
				...( config.extends || [] ),
				'plugin:@wordpress/eslint-plugin/i18n',
				'plugin:@typescript-eslint/recommended',
			],
			plugins: [
				...( config.plugins || [] ),
				'eslint-plugin-tsdoc',
				'@typescript-eslint',
			],
			parser: '@typescript-eslint/parser',
			parserOptions: {
				tsconfigRootDir: __dirname,
			},
			settings: {
				...( config.settings || {} ),
				...extraSettings,
				jsdoc: {
					mode: 'typescript',
					// TSDoc expects `@returns` and `@yields`.
					tagNamePreference: {
						returns: 'returns',
						yields: 'yields',
					},
>>>>>>> 14ddeb3f
				},
			},
			rules: {
				...( config.rules || [] ),
				...extraRules,
				...typescriptRules,
			},
		},
	],
};<|MERGE_RESOLUTION|>--- conflicted
+++ resolved
@@ -57,24 +57,6 @@
 		...extraSettings,
 	},
 	rules: {
-<<<<<<< HEAD
-		...config.rules,
-		'import/no-unresolved': [
-			'error',
-			{ ignore: [ '^@wordpress/', '^@ai-services/' ] },
-		],
-
-		// Require JS docblocks for all functions, just like in PHP.
-		'jsdoc/require-jsdoc': [
-			'error',
-			{
-				require: {
-					FunctionDeclaration: true,
-					MethodDefinition: true,
-					ClassDeclaration: true,
-					ArrowFunctionExpression: false,
-					FunctionExpression: true,
-=======
 		...( config.rules || [] ),
 		...extraRules,
 	},
@@ -106,7 +88,6 @@
 						returns: 'returns',
 						yields: 'yields',
 					},
->>>>>>> 14ddeb3f
 				},
 			},
 			rules: {
