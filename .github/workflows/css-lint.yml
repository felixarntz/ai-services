name: CSS Code Linting

on:
    push:
        branches:
            - main
        # Only run if CSS/Lint/NVM files changed.
        paths:
            - '.github/workflows/css-lint.yml'
            - '**.css'
            - '**.scss'
            - '.nvmrc'
            - '**/package.json'
            - 'package-lock.json'
    pull_request:
        branches:
            - main
            - 'feature/**'
        # Only run if CSS/Lint/NVM files changed.
        paths:
            - '.github/workflows/css-lint.yml'
            - '**.css'
            - '**.scss'
            - '.nvmrc'
            - '**/package.json'
            - 'package-lock.json'
        types:
            - opened
            - reopened
            - synchronize

concurrency:
    group: ${{ github.workflow }}-${{ github.ref }}
    cancel-in-progress: ${{ github.ref != 'refs/heads/main' }}

jobs:
<<<<<<< HEAD
  js-lint:
    name: CSS Lint
    runs-on: ubuntu-latest
    timeout-minutes: 20
    steps:
      - uses: styfle/cancel-workflow-action@0.12.1
=======
    js-lint:
        name: CSS Lint
        runs-on: ubuntu-latest
        timeout-minutes: 20
        steps:
            #- uses: styfle/cancel-workflow-action@0.12.1
>>>>>>> 82f69ade

            - uses: actions/checkout@v4

            - name: Setup Node.js (via .nvmrc)
              uses: actions/setup-node@v4
              with:
                  node-version-file: '.nvmrc'
                  cache: npm

            - name: npm install
              run: npm ci

            - name: CSS Lint
              run: npm run lint-css<|MERGE_RESOLUTION|>--- conflicted
+++ resolved
@@ -34,21 +34,12 @@
     cancel-in-progress: ${{ github.ref != 'refs/heads/main' }}
 
 jobs:
-<<<<<<< HEAD
-  js-lint:
-    name: CSS Lint
-    runs-on: ubuntu-latest
-    timeout-minutes: 20
-    steps:
-      - uses: styfle/cancel-workflow-action@0.12.1
-=======
     js-lint:
         name: CSS Lint
         runs-on: ubuntu-latest
         timeout-minutes: 20
         steps:
-            #- uses: styfle/cancel-workflow-action@0.12.1
->>>>>>> 82f69ade
+            - uses: styfle/cancel-workflow-action@0.12.1
 
             - uses: actions/checkout@v4
 
