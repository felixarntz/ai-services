name: Plugin Check

on:
    push:
        branches:
            - main
            - 'release/**'
    pull_request:
        branches:
            - main
            - 'feature/**'
            - 'release/**'
        types:
            - opened
            - reopened
            - synchronize

concurrency:
    group: ${{ github.workflow }}-${{ github.ref }}
    cancel-in-progress: ${{ github.ref != 'refs/heads/main' }}

# Disable permissions for all available scopes by default.
# Any needed permissions should be configured at the job level.
permissions: {}

jobs:
    plugin-check:
        name: PHP ${{ matrix.php }} - WP ${{ matrix.wordpress }}
        runs-on: ubuntu-latest
        permissions:
            actions: write
            contents: read
        timeout-minutes: 20
        strategy:
            fail-fast: true
            matrix:
                php:
                    - '8.3' # Currently the wordpress/plugin-check-action always uses the latest PHP version anyway.
                wordpress: ['latest'] # Currently the wordpress/plugin-check-action only supports 'latest' or 'trunk'.
        steps:
            - uses: styfle/cancel-workflow-action@0.12.1

            - uses: actions/checkout@v4

            - uses: shivammathur/setup-php@v2
              with:
                  php-version: ${{ matrix.php }}
              env:
                  GITHUB_TOKEN: ${{ secrets.GITHUB_TOKEN }}

            - name: Install Composer dependencies
              run: composer install

            - name: Setup Node.js (.nvmrc)
              uses: actions/setup-node@v4
              with:
                  node-version-file: '.nvmrc'
                  cache: npm

            - name: npm install
              run: npm ci

            - name: Build assets
              run: npm run build

            - name: Run plugin check
              uses: wordpress/plugin-check-action@v1
              with:
                  wp-version: ${{ matrix.wordpress }}
<<<<<<< HEAD
                  # Exclude file_type because of the dev files present in the repository.
                  # Exclude late_escaping because it unnecessarily flags unescaped exceptions in third-party code.
                  exclude-checks: |
                      file_type
                      late_escaping
=======
                  exclude-checks: 'file_type' # Exclude file_type because of the dev files present in the repository.
                  exclude-files: 'scoper.inc.php'
                  exclude-directories: |
                      .github
                      tests
                      tools
>>>>>>> 680349de
<|MERGE_RESOLUTION|>--- conflicted
+++ resolved
@@ -67,17 +67,14 @@
               uses: wordpress/plugin-check-action@v1
               with:
                   wp-version: ${{ matrix.wordpress }}
-<<<<<<< HEAD
                   # Exclude file_type because of the dev files present in the repository.
                   # Exclude late_escaping because it unnecessarily flags unescaped exceptions in third-party code.
                   exclude-checks: |
                       file_type
                       late_escaping
-=======
-                  exclude-checks: 'file_type' # Exclude file_type because of the dev files present in the repository.
                   exclude-files: 'scoper.inc.php'
                   exclude-directories: |
                       .github
+                      examples
                       tests
-                      tools
->>>>>>> 680349de
+                      tools