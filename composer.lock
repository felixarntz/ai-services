{
    "_readme": [
        "This file locks the dependencies of your project to a known state",
        "Read more about it at https://getcomposer.org/doc/01-basic-usage.md#installing-dependencies",
        "This file is @generated automatically"
    ],
    "content-hash": "d60690b50cfb93ff8366e1724fb5912d",
    "packages": [
        {
            "name": "composer/installers",
            "version": "v1.12.0",
            "source": {
                "type": "git",
                "url": "https://github.com/composer/installers.git",
                "reference": "d20a64ed3c94748397ff5973488761b22f6d3f19"
            },
            "dist": {
                "type": "zip",
                "url": "https://api.github.com/repos/composer/installers/zipball/d20a64ed3c94748397ff5973488761b22f6d3f19",
                "reference": "d20a64ed3c94748397ff5973488761b22f6d3f19",
                "shasum": ""
            },
            "require": {
                "composer-plugin-api": "^1.0 || ^2.0"
            },
            "replace": {
                "roundcube/plugin-installer": "*",
                "shama/baton": "*"
            },
            "require-dev": {
                "composer/composer": "1.6.* || ^2.0",
                "composer/semver": "^1 || ^3",
                "phpstan/phpstan": "^0.12.55",
                "phpstan/phpstan-phpunit": "^0.12.16",
                "symfony/phpunit-bridge": "^4.2 || ^5",
                "symfony/process": "^2.3"
            },
            "type": "composer-plugin",
            "extra": {
                "class": "Composer\\Installers\\Plugin",
                "branch-alias": {
                    "dev-main": "1.x-dev"
                }
            },
            "autoload": {
                "psr-4": {
                    "Composer\\Installers\\": "src/Composer/Installers"
                }
            },
            "notification-url": "https://packagist.org/downloads/",
            "license": [
                "MIT"
            ],
            "authors": [
                {
                    "name": "Kyle Robinson Young",
                    "email": "kyle@dontkry.com",
                    "homepage": "https://github.com/shama"
                }
            ],
            "description": "A multi-framework Composer library installer",
            "homepage": "https://composer.github.io/installers/",
            "keywords": [
                "Craft",
                "Dolibarr",
                "Eliasis",
                "Hurad",
                "ImageCMS",
                "Kanboard",
                "Lan Management System",
                "MODX Evo",
                "MantisBT",
                "Mautic",
                "Maya",
                "OXID",
                "Plentymarkets",
                "Porto",
                "RadPHP",
                "SMF",
                "Starbug",
                "Thelia",
                "Whmcs",
                "WolfCMS",
                "agl",
                "aimeos",
                "annotatecms",
                "attogram",
                "bitrix",
                "cakephp",
                "chef",
                "cockpit",
                "codeigniter",
                "concrete5",
                "croogo",
                "dokuwiki",
                "drupal",
                "eZ Platform",
                "elgg",
                "expressionengine",
                "fuelphp",
                "grav",
                "installer",
                "itop",
                "joomla",
                "known",
                "kohana",
                "laravel",
                "lavalite",
                "lithium",
                "magento",
                "majima",
                "mako",
                "mediawiki",
                "miaoxing",
                "modulework",
                "modx",
                "moodle",
                "osclass",
                "pantheon",
                "phpbb",
                "piwik",
                "ppi",
                "processwire",
                "puppet",
                "pxcms",
                "reindex",
                "roundcube",
                "shopware",
                "silverstripe",
                "sydes",
                "sylius",
                "symfony",
                "tastyigniter",
                "typo3",
                "wordpress",
                "yawik",
                "zend",
                "zikula"
            ],
            "support": {
                "issues": "https://github.com/composer/installers/issues",
                "source": "https://github.com/composer/installers/tree/v1.12.0"
            },
            "funding": [
                {
                    "url": "https://packagist.com",
                    "type": "custom"
                },
                {
                    "url": "https://github.com/composer",
                    "type": "github"
                },
                {
                    "url": "https://tidelift.com/funding/github/packagist/composer/composer",
                    "type": "tidelift"
                }
            ],
            "time": "2021-09-13T08:19:44+00:00"
        },
        {
            "name": "felixarntz/wp-oop-plugin-lib",
            "version": "dev-main",
            "source": {
                "type": "git",
                "url": "https://github.com/felixarntz/wp-oop-plugin-lib.git",
                "reference": "deda27592c2faa5bdf2828ff020b580b9cc29e5b"
            },
            "dist": {
                "type": "zip",
                "url": "https://api.github.com/repos/felixarntz/wp-oop-plugin-lib/zipball/deda27592c2faa5bdf2828ff020b580b9cc29e5b",
                "reference": "deda27592c2faa5bdf2828ff020b580b9cc29e5b",
                "shasum": ""
            },
            "require": {
                "php": ">=7.2"
            },
            "require-dev": {
                "wp-phpunit/wp-phpunit": "^6.2",
                "yoast/phpunit-polyfills": "^1.0"
            },
            "default-branch": true,
            "type": "library",
            "autoload": {
                "psr-4": {
                    "Felix_Arntz\\WP_OOP_Plugin_Lib\\": "src/"
                }
            },
            "notification-url": "https://packagist.org/downloads/",
            "license": [
                "GPL-2.0-or-later"
            ],
            "authors": [
                {
                    "name": "Felix Arntz",
                    "email": "hello@felix-arntz.me",
                    "homepage": "https://felix-arntz.me",
                    "role": "Developer"
                }
            ],
            "description": "A library providing classes around WordPress APIs, to be used for example in object oriented WordPress plugins.",
            "support": {
                "issues": "https://github.com/felixarntz/wp-oop-plugin-lib/issues",
                "source": "https://github.com/felixarntz/wp-oop-plugin-lib/tree/main"
            },
<<<<<<< HEAD
            "time": "2025-03-02T19:07:25+00:00"
        },
        {
            "name": "guzzlehttp/guzzle",
            "version": "7.9.2",
            "source": {
                "type": "git",
                "url": "https://github.com/guzzle/guzzle.git",
                "reference": "d281ed313b989f213357e3be1a179f02196ac99b"
            },
            "dist": {
                "type": "zip",
                "url": "https://api.github.com/repos/guzzle/guzzle/zipball/d281ed313b989f213357e3be1a179f02196ac99b",
                "reference": "d281ed313b989f213357e3be1a179f02196ac99b",
                "shasum": ""
            },
            "require": {
                "ext-json": "*",
                "guzzlehttp/promises": "^1.5.3 || ^2.0.3",
                "guzzlehttp/psr7": "^2.7.0",
                "php": "^7.2.5 || ^8.0",
                "psr/http-client": "^1.0",
                "symfony/deprecation-contracts": "^2.2 || ^3.0"
            },
            "provide": {
                "psr/http-client-implementation": "1.0"
            },
            "require-dev": {
                "bamarni/composer-bin-plugin": "^1.8.2",
                "ext-curl": "*",
                "guzzle/client-integration-tests": "3.0.2",
                "php-http/message-factory": "^1.1",
                "phpunit/phpunit": "^8.5.39 || ^9.6.20",
                "psr/log": "^1.1 || ^2.0 || ^3.0"
            },
            "suggest": {
                "ext-curl": "Required for CURL handler support",
                "ext-intl": "Required for Internationalized Domain Name (IDN) support",
                "psr/log": "Required for using the Log middleware"
            },
            "type": "library",
            "extra": {
                "bamarni-bin": {
                    "bin-links": true,
                    "forward-command": false
                }
            },
            "autoload": {
                "files": [
                    "src/functions_include.php"
                ],
                "psr-4": {
                    "GuzzleHttp\\": "src/"
                }
            },
            "notification-url": "https://packagist.org/downloads/",
            "license": [
                "MIT"
            ],
            "authors": [
                {
                    "name": "Graham Campbell",
                    "email": "hello@gjcampbell.co.uk",
                    "homepage": "https://github.com/GrahamCampbell"
                },
                {
                    "name": "Michael Dowling",
                    "email": "mtdowling@gmail.com",
                    "homepage": "https://github.com/mtdowling"
                },
                {
                    "name": "Jeremy Lindblom",
                    "email": "jeremeamia@gmail.com",
                    "homepage": "https://github.com/jeremeamia"
                },
                {
                    "name": "George Mponos",
                    "email": "gmponos@gmail.com",
                    "homepage": "https://github.com/gmponos"
                },
                {
                    "name": "Tobias Nyholm",
                    "email": "tobias.nyholm@gmail.com",
                    "homepage": "https://github.com/Nyholm"
                },
                {
                    "name": "Márk Sági-Kazár",
                    "email": "mark.sagikazar@gmail.com",
                    "homepage": "https://github.com/sagikazarmark"
                },
                {
                    "name": "Tobias Schultze",
                    "email": "webmaster@tubo-world.de",
                    "homepage": "https://github.com/Tobion"
                }
            ],
            "description": "Guzzle is a PHP HTTP client library",
            "keywords": [
                "client",
                "curl",
                "framework",
                "http",
                "http client",
                "psr-18",
                "psr-7",
                "rest",
                "web service"
            ],
            "support": {
                "issues": "https://github.com/guzzle/guzzle/issues",
                "source": "https://github.com/guzzle/guzzle/tree/7.9.2"
            },
            "funding": [
                {
                    "url": "https://github.com/GrahamCampbell",
                    "type": "github"
                },
                {
                    "url": "https://github.com/Nyholm",
                    "type": "github"
                },
                {
                    "url": "https://tidelift.com/funding/github/packagist/guzzlehttp/guzzle",
                    "type": "tidelift"
                }
            ],
            "time": "2024-07-24T11:22:20+00:00"
        },
        {
            "name": "guzzlehttp/promises",
            "version": "2.0.4",
            "source": {
                "type": "git",
                "url": "https://github.com/guzzle/promises.git",
                "reference": "f9c436286ab2892c7db7be8c8da4ef61ccf7b455"
            },
            "dist": {
                "type": "zip",
                "url": "https://api.github.com/repos/guzzle/promises/zipball/f9c436286ab2892c7db7be8c8da4ef61ccf7b455",
                "reference": "f9c436286ab2892c7db7be8c8da4ef61ccf7b455",
                "shasum": ""
            },
            "require": {
                "php": "^7.2.5 || ^8.0"
            },
            "require-dev": {
                "bamarni/composer-bin-plugin": "^1.8.2",
                "phpunit/phpunit": "^8.5.39 || ^9.6.20"
            },
            "type": "library",
            "extra": {
                "bamarni-bin": {
                    "bin-links": true,
                    "forward-command": false
                }
            },
            "autoload": {
                "psr-4": {
                    "GuzzleHttp\\Promise\\": "src/"
                }
            },
            "notification-url": "https://packagist.org/downloads/",
            "license": [
                "MIT"
            ],
            "authors": [
                {
                    "name": "Graham Campbell",
                    "email": "hello@gjcampbell.co.uk",
                    "homepage": "https://github.com/GrahamCampbell"
                },
                {
                    "name": "Michael Dowling",
                    "email": "mtdowling@gmail.com",
                    "homepage": "https://github.com/mtdowling"
                },
                {
                    "name": "Tobias Nyholm",
                    "email": "tobias.nyholm@gmail.com",
                    "homepage": "https://github.com/Nyholm"
                },
                {
                    "name": "Tobias Schultze",
                    "email": "webmaster@tubo-world.de",
                    "homepage": "https://github.com/Tobion"
                }
            ],
            "description": "Guzzle promises library",
            "keywords": [
                "promise"
            ],
            "support": {
                "issues": "https://github.com/guzzle/promises/issues",
                "source": "https://github.com/guzzle/promises/tree/2.0.4"
            },
            "funding": [
                {
                    "url": "https://github.com/GrahamCampbell",
                    "type": "github"
                },
                {
                    "url": "https://github.com/Nyholm",
                    "type": "github"
                },
                {
                    "url": "https://tidelift.com/funding/github/packagist/guzzlehttp/promises",
                    "type": "tidelift"
                }
            ],
            "time": "2024-10-17T10:06:22+00:00"
        },
        {
            "name": "guzzlehttp/psr7",
            "version": "2.7.0",
            "source": {
                "type": "git",
                "url": "https://github.com/guzzle/psr7.git",
                "reference": "a70f5c95fb43bc83f07c9c948baa0dc1829bf201"
            },
            "dist": {
                "type": "zip",
                "url": "https://api.github.com/repos/guzzle/psr7/zipball/a70f5c95fb43bc83f07c9c948baa0dc1829bf201",
                "reference": "a70f5c95fb43bc83f07c9c948baa0dc1829bf201",
                "shasum": ""
            },
            "require": {
                "php": "^7.2.5 || ^8.0",
                "psr/http-factory": "^1.0",
                "psr/http-message": "^1.1 || ^2.0",
                "ralouphie/getallheaders": "^3.0"
            },
            "provide": {
                "psr/http-factory-implementation": "1.0",
                "psr/http-message-implementation": "1.0"
            },
            "require-dev": {
                "bamarni/composer-bin-plugin": "^1.8.2",
                "http-interop/http-factory-tests": "0.9.0",
                "phpunit/phpunit": "^8.5.39 || ^9.6.20"
            },
            "suggest": {
                "laminas/laminas-httphandlerrunner": "Emit PSR-7 responses"
            },
            "type": "library",
            "extra": {
                "bamarni-bin": {
                    "bin-links": true,
                    "forward-command": false
                }
            },
            "autoload": {
                "psr-4": {
                    "GuzzleHttp\\Psr7\\": "src/"
                }
            },
            "notification-url": "https://packagist.org/downloads/",
            "license": [
                "MIT"
            ],
            "authors": [
                {
                    "name": "Graham Campbell",
                    "email": "hello@gjcampbell.co.uk",
                    "homepage": "https://github.com/GrahamCampbell"
                },
                {
                    "name": "Michael Dowling",
                    "email": "mtdowling@gmail.com",
                    "homepage": "https://github.com/mtdowling"
                },
                {
                    "name": "George Mponos",
                    "email": "gmponos@gmail.com",
                    "homepage": "https://github.com/gmponos"
                },
                {
                    "name": "Tobias Nyholm",
                    "email": "tobias.nyholm@gmail.com",
                    "homepage": "https://github.com/Nyholm"
                },
                {
                    "name": "Márk Sági-Kazár",
                    "email": "mark.sagikazar@gmail.com",
                    "homepage": "https://github.com/sagikazarmark"
                },
                {
                    "name": "Tobias Schultze",
                    "email": "webmaster@tubo-world.de",
                    "homepage": "https://github.com/Tobion"
                },
                {
                    "name": "Márk Sági-Kazár",
                    "email": "mark.sagikazar@gmail.com",
                    "homepage": "https://sagikazarmark.hu"
                }
            ],
            "description": "PSR-7 message implementation that also provides common utility methods",
            "keywords": [
                "http",
                "message",
                "psr-7",
                "request",
                "response",
                "stream",
                "uri",
                "url"
            ],
            "support": {
                "issues": "https://github.com/guzzle/psr7/issues",
                "source": "https://github.com/guzzle/psr7/tree/2.7.0"
            },
            "funding": [
                {
                    "url": "https://github.com/GrahamCampbell",
                    "type": "github"
                },
                {
                    "url": "https://github.com/Nyholm",
                    "type": "github"
                },
                {
                    "url": "https://tidelift.com/funding/github/packagist/guzzlehttp/psr7",
                    "type": "tidelift"
                }
            ],
            "time": "2024-07-18T11:15:46+00:00"
        },
        {
            "name": "psr/http-client",
            "version": "1.0.3",
            "source": {
                "type": "git",
                "url": "https://github.com/php-fig/http-client.git",
                "reference": "bb5906edc1c324c9a05aa0873d40117941e5fa90"
            },
            "dist": {
                "type": "zip",
                "url": "https://api.github.com/repos/php-fig/http-client/zipball/bb5906edc1c324c9a05aa0873d40117941e5fa90",
                "reference": "bb5906edc1c324c9a05aa0873d40117941e5fa90",
                "shasum": ""
            },
            "require": {
                "php": "^7.0 || ^8.0",
                "psr/http-message": "^1.0 || ^2.0"
            },
            "type": "library",
            "extra": {
                "branch-alias": {
                    "dev-master": "1.0.x-dev"
                }
            },
            "autoload": {
                "psr-4": {
                    "Psr\\Http\\Client\\": "src/"
                }
            },
            "notification-url": "https://packagist.org/downloads/",
            "license": [
                "MIT"
            ],
            "authors": [
                {
                    "name": "PHP-FIG",
                    "homepage": "https://www.php-fig.org/"
                }
            ],
            "description": "Common interface for HTTP clients",
            "homepage": "https://github.com/php-fig/http-client",
            "keywords": [
                "http",
                "http-client",
                "psr",
                "psr-18"
            ],
            "support": {
                "source": "https://github.com/php-fig/http-client"
            },
            "time": "2023-09-23T14:17:50+00:00"
        },
        {
            "name": "psr/http-factory",
            "version": "1.1.0",
            "source": {
                "type": "git",
                "url": "https://github.com/php-fig/http-factory.git",
                "reference": "2b4765fddfe3b508ac62f829e852b1501d3f6e8a"
            },
            "dist": {
                "type": "zip",
                "url": "https://api.github.com/repos/php-fig/http-factory/zipball/2b4765fddfe3b508ac62f829e852b1501d3f6e8a",
                "reference": "2b4765fddfe3b508ac62f829e852b1501d3f6e8a",
                "shasum": ""
            },
            "require": {
                "php": ">=7.1",
                "psr/http-message": "^1.0 || ^2.0"
            },
            "type": "library",
            "extra": {
                "branch-alias": {
                    "dev-master": "1.0.x-dev"
                }
            },
            "autoload": {
                "psr-4": {
                    "Psr\\Http\\Message\\": "src/"
                }
            },
            "notification-url": "https://packagist.org/downloads/",
            "license": [
                "MIT"
            ],
            "authors": [
                {
                    "name": "PHP-FIG",
                    "homepage": "https://www.php-fig.org/"
                }
            ],
            "description": "PSR-17: Common interfaces for PSR-7 HTTP message factories",
            "keywords": [
                "factory",
                "http",
                "message",
                "psr",
                "psr-17",
                "psr-7",
                "request",
                "response"
            ],
            "support": {
                "source": "https://github.com/php-fig/http-factory"
            },
            "time": "2024-04-15T12:06:14+00:00"
        },
        {
            "name": "psr/http-message",
            "version": "2.0",
            "source": {
                "type": "git",
                "url": "https://github.com/php-fig/http-message.git",
                "reference": "402d35bcb92c70c026d1a6a9883f06b2ead23d71"
            },
            "dist": {
                "type": "zip",
                "url": "https://api.github.com/repos/php-fig/http-message/zipball/402d35bcb92c70c026d1a6a9883f06b2ead23d71",
                "reference": "402d35bcb92c70c026d1a6a9883f06b2ead23d71",
                "shasum": ""
            },
            "require": {
                "php": "^7.2 || ^8.0"
            },
            "type": "library",
            "extra": {
                "branch-alias": {
                    "dev-master": "2.0.x-dev"
                }
            },
            "autoload": {
                "psr-4": {
                    "Psr\\Http\\Message\\": "src/"
                }
            },
            "notification-url": "https://packagist.org/downloads/",
            "license": [
                "MIT"
            ],
            "authors": [
                {
                    "name": "PHP-FIG",
                    "homepage": "https://www.php-fig.org/"
                }
            ],
            "description": "Common interface for HTTP messages",
            "homepage": "https://github.com/php-fig/http-message",
            "keywords": [
                "http",
                "http-message",
                "psr",
                "psr-7",
                "request",
                "response"
            ],
            "support": {
                "source": "https://github.com/php-fig/http-message/tree/2.0"
            },
            "time": "2023-04-04T09:54:51+00:00"
        },
        {
            "name": "ralouphie/getallheaders",
            "version": "3.0.3",
            "source": {
                "type": "git",
                "url": "https://github.com/ralouphie/getallheaders.git",
                "reference": "120b605dfeb996808c31b6477290a714d356e822"
            },
            "dist": {
                "type": "zip",
                "url": "https://api.github.com/repos/ralouphie/getallheaders/zipball/120b605dfeb996808c31b6477290a714d356e822",
                "reference": "120b605dfeb996808c31b6477290a714d356e822",
                "shasum": ""
            },
            "require": {
                "php": ">=5.6"
            },
            "require-dev": {
                "php-coveralls/php-coveralls": "^2.1",
                "phpunit/phpunit": "^5 || ^6.5"
            },
            "type": "library",
            "autoload": {
                "files": [
                    "src/getallheaders.php"
                ]
            },
            "notification-url": "https://packagist.org/downloads/",
            "license": [
                "MIT"
            ],
            "authors": [
                {
                    "name": "Ralph Khattar",
                    "email": "ralph.khattar@gmail.com"
                }
            ],
            "description": "A polyfill for getallheaders.",
            "support": {
                "issues": "https://github.com/ralouphie/getallheaders/issues",
                "source": "https://github.com/ralouphie/getallheaders/tree/develop"
            },
            "time": "2019-03-08T08:55:37+00:00"
        },
        {
            "name": "symfony/deprecation-contracts",
            "version": "v2.5.4",
            "source": {
                "type": "git",
                "url": "https://github.com/symfony/deprecation-contracts.git",
                "reference": "605389f2a7e5625f273b53960dc46aeaf9c62918"
            },
            "dist": {
                "type": "zip",
                "url": "https://api.github.com/repos/symfony/deprecation-contracts/zipball/605389f2a7e5625f273b53960dc46aeaf9c62918",
                "reference": "605389f2a7e5625f273b53960dc46aeaf9c62918",
                "shasum": ""
            },
            "require": {
                "php": ">=7.1"
            },
            "type": "library",
            "extra": {
                "thanks": {
                    "url": "https://github.com/symfony/contracts",
                    "name": "symfony/contracts"
                },
                "branch-alias": {
                    "dev-main": "2.5-dev"
                }
            },
            "autoload": {
                "files": [
                    "function.php"
                ]
            },
            "notification-url": "https://packagist.org/downloads/",
            "license": [
                "MIT"
            ],
            "authors": [
                {
                    "name": "Nicolas Grekas",
                    "email": "p@tchwork.com"
                },
                {
                    "name": "Symfony Community",
                    "homepage": "https://symfony.com/contributors"
                }
            ],
            "description": "A generic function and convention to trigger deprecation notices",
            "homepage": "https://symfony.com",
            "support": {
                "source": "https://github.com/symfony/deprecation-contracts/tree/v2.5.4"
            },
            "funding": [
                {
                    "url": "https://symfony.com/sponsor",
                    "type": "custom"
                },
                {
                    "url": "https://github.com/fabpot",
                    "type": "github"
                },
                {
                    "url": "https://tidelift.com/funding/github/packagist/symfony/symfony",
                    "type": "tidelift"
                }
            ],
            "time": "2024-09-25T14:11:13+00:00"
=======
            "time": "2025-04-07T23:05:24+00:00"
>>>>>>> 7178cb14
        }
    ],
    "packages-dev": [],
    "aliases": [],
    "minimum-stability": "stable",
    "stability-flags": {
        "felixarntz/wp-oop-plugin-lib": 20
    },
    "prefer-stable": false,
    "prefer-lowest": false,
    "platform": {
        "php": ">=7.2"
    },
    "platform-dev": [],
    "platform-overrides": {
        "php": "7.2.34"
    },
    "plugin-api-version": "2.6.0"
}<|MERGE_RESOLUTION|>--- conflicted
+++ resolved
@@ -202,21 +202,20 @@
                 "issues": "https://github.com/felixarntz/wp-oop-plugin-lib/issues",
                 "source": "https://github.com/felixarntz/wp-oop-plugin-lib/tree/main"
             },
-<<<<<<< HEAD
-            "time": "2025-03-02T19:07:25+00:00"
+            "time": "2025-04-07T23:05:24+00:00"
         },
         {
             "name": "guzzlehttp/guzzle",
-            "version": "7.9.2",
+            "version": "7.9.3",
             "source": {
                 "type": "git",
                 "url": "https://github.com/guzzle/guzzle.git",
-                "reference": "d281ed313b989f213357e3be1a179f02196ac99b"
-            },
-            "dist": {
-                "type": "zip",
-                "url": "https://api.github.com/repos/guzzle/guzzle/zipball/d281ed313b989f213357e3be1a179f02196ac99b",
-                "reference": "d281ed313b989f213357e3be1a179f02196ac99b",
+                "reference": "7b2f29fe81dc4da0ca0ea7d42107a0845946ea77"
+            },
+            "dist": {
+                "type": "zip",
+                "url": "https://api.github.com/repos/guzzle/guzzle/zipball/7b2f29fe81dc4da0ca0ea7d42107a0845946ea77",
+                "reference": "7b2f29fe81dc4da0ca0ea7d42107a0845946ea77",
                 "shasum": ""
             },
             "require": {
@@ -313,7 +312,7 @@
             ],
             "support": {
                 "issues": "https://github.com/guzzle/guzzle/issues",
-                "source": "https://github.com/guzzle/guzzle/tree/7.9.2"
+                "source": "https://github.com/guzzle/guzzle/tree/7.9.3"
             },
             "funding": [
                 {
@@ -329,20 +328,20 @@
                     "type": "tidelift"
                 }
             ],
-            "time": "2024-07-24T11:22:20+00:00"
+            "time": "2025-03-27T13:37:11+00:00"
         },
         {
             "name": "guzzlehttp/promises",
-            "version": "2.0.4",
+            "version": "2.2.0",
             "source": {
                 "type": "git",
                 "url": "https://github.com/guzzle/promises.git",
-                "reference": "f9c436286ab2892c7db7be8c8da4ef61ccf7b455"
-            },
-            "dist": {
-                "type": "zip",
-                "url": "https://api.github.com/repos/guzzle/promises/zipball/f9c436286ab2892c7db7be8c8da4ef61ccf7b455",
-                "reference": "f9c436286ab2892c7db7be8c8da4ef61ccf7b455",
+                "reference": "7c69f28996b0a6920945dd20b3857e499d9ca96c"
+            },
+            "dist": {
+                "type": "zip",
+                "url": "https://api.github.com/repos/guzzle/promises/zipball/7c69f28996b0a6920945dd20b3857e499d9ca96c",
+                "reference": "7c69f28996b0a6920945dd20b3857e499d9ca96c",
                 "shasum": ""
             },
             "require": {
@@ -396,7 +395,7 @@
             ],
             "support": {
                 "issues": "https://github.com/guzzle/promises/issues",
-                "source": "https://github.com/guzzle/promises/tree/2.0.4"
+                "source": "https://github.com/guzzle/promises/tree/2.2.0"
             },
             "funding": [
                 {
@@ -412,20 +411,20 @@
                     "type": "tidelift"
                 }
             ],
-            "time": "2024-10-17T10:06:22+00:00"
+            "time": "2025-03-27T13:27:01+00:00"
         },
         {
             "name": "guzzlehttp/psr7",
-            "version": "2.7.0",
+            "version": "2.7.1",
             "source": {
                 "type": "git",
                 "url": "https://github.com/guzzle/psr7.git",
-                "reference": "a70f5c95fb43bc83f07c9c948baa0dc1829bf201"
-            },
-            "dist": {
-                "type": "zip",
-                "url": "https://api.github.com/repos/guzzle/psr7/zipball/a70f5c95fb43bc83f07c9c948baa0dc1829bf201",
-                "reference": "a70f5c95fb43bc83f07c9c948baa0dc1829bf201",
+                "reference": "c2270caaabe631b3b44c85f99e5a04bbb8060d16"
+            },
+            "dist": {
+                "type": "zip",
+                "url": "https://api.github.com/repos/guzzle/psr7/zipball/c2270caaabe631b3b44c85f99e5a04bbb8060d16",
+                "reference": "c2270caaabe631b3b44c85f99e5a04bbb8060d16",
                 "shasum": ""
             },
             "require": {
@@ -512,7 +511,7 @@
             ],
             "support": {
                 "issues": "https://github.com/guzzle/psr7/issues",
-                "source": "https://github.com/guzzle/psr7/tree/2.7.0"
+                "source": "https://github.com/guzzle/psr7/tree/2.7.1"
             },
             "funding": [
                 {
@@ -528,7 +527,7 @@
                     "type": "tidelift"
                 }
             ],
-            "time": "2024-07-18T11:15:46+00:00"
+            "time": "2025-03-27T12:30:47+00:00"
         },
         {
             "name": "psr/http-client",
@@ -800,9 +799,6 @@
                 }
             ],
             "time": "2024-09-25T14:11:13+00:00"
-=======
-            "time": "2025-04-07T23:05:24+00:00"
->>>>>>> 7178cb14
         }
     ],
     "packages-dev": [],
