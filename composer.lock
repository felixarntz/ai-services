--- conflicted
+++ resolved
@@ -202,8 +202,7 @@
                 "issues": "https://github.com/felixarntz/wp-oop-plugin-lib/issues",
                 "source": "https://github.com/felixarntz/wp-oop-plugin-lib/tree/main"
             },
-<<<<<<< HEAD
-            "time": "2025-04-07T23:05:24+00:00"
+            "time": "2025-04-08T03:10:30+00:00"
         },
         {
             "name": "guzzlehttp/guzzle",
@@ -800,9 +799,6 @@
                 }
             ],
             "time": "2024-09-25T14:11:13+00:00"
-=======
-            "time": "2025-04-08T03:10:30+00:00"
->>>>>>> 66c747d8
         }
     ],
     "packages-dev": [],
