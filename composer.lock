--- conflicted
+++ resolved
@@ -202,8 +202,7 @@
                 "issues": "https://github.com/felixarntz/wp-oop-plugin-lib/issues",
                 "source": "https://github.com/felixarntz/wp-oop-plugin-lib/tree/0.2.0"
             },
-<<<<<<< HEAD
-            "time": "2024-12-01T01:47:28+00:00"
+            "time": "2025-02-24T16:08:57+00:00"
         },
         {
             "name": "guzzlehttp/guzzle",
@@ -800,9 +799,6 @@
                 }
             ],
             "time": "2024-09-25T14:11:13+00:00"
-=======
-            "time": "2025-02-24T16:08:57+00:00"
->>>>>>> e58a30c0
         }
     ],
     "packages-dev": [],
