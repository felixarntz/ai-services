--- conflicted
+++ resolved
@@ -203,7 +203,6 @@
                 "source": "https://github.com/felixarntz/wp-oop-plugin-lib/tree/0.1.1"
             },
             "time": "2024-12-01T01:47:28+00:00"
-<<<<<<< HEAD
         },
         {
             "name": "guzzlehttp/guzzle",
@@ -800,8 +799,6 @@
                 }
             ],
             "time": "2024-09-25T14:11:13+00:00"
-=======
->>>>>>> 918b8478
         }
     ],
     "packages-dev": [],
