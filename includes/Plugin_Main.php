--- conflicted
+++ resolved
@@ -8,12 +8,9 @@
 
 namespace Vendor_NS\WP_Starter_Plugin;
 
-<<<<<<< HEAD
 use Vendor_NS\WP_Starter_Plugin\Services\Services_API;
 use Vendor_NS\WP_Starter_Plugin\Services\Services_API_Instance;
 use Vendor_NS\WP_Starter_Plugin\Services\Services_Loader;
-=======
->>>>>>> f67f41ee
 use Vendor_NS\WP_Starter_Plugin_Dependencies\Felix_Arntz\WP_OOP_Plugin_Lib\General\Contracts\With_Hooks;
 use Vendor_NS\WP_Starter_Plugin_Dependencies\Felix_Arntz\WP_OOP_Plugin_Lib\General\Service_Container;
 use Vendor_NS\WP_Starter_Plugin_Dependencies\Felix_Arntz\WP_OOP_Plugin_Lib\Options\Option_Hook_Registrar;
@@ -85,7 +82,6 @@
 			'admin_notices',
 			function () {
 				echo '<div class="notice notice-info"><p>';
-<<<<<<< HEAD
 
 				$model = $this->container['chatbot_ai']->get_model();
 				try {
@@ -95,14 +91,6 @@
 				} catch ( \Exception $e ) {
 					echo 'An error occurred: ';
 					echo esc_html( $e->getMessage() );
-=======
-				if ( $this->services['current_user']->has_cap( 'manage_options' ) ) {
-					echo esc_html( $this->services['option_container']['wpsp_version']->get_value() );
-					echo '<br>';
-					echo esc_html( $this->services['option_container']['wpsp_delete_data']->get_value() );
-				} else {
-					esc_html_e( 'Current user cannot manage options.', 'wp-starter-plugin' );
->>>>>>> f67f41ee
 				}
 				echo '</p></div>';
 			}
@@ -172,19 +160,15 @@
 			}
 		);
 
-<<<<<<< HEAD
-		// Load chatbot if needed.
-=======
 		// Register scripts and styles.
 		add_action(
 			'init',
 			function () {
-				$this->services['plugin_script_style_loader']->register_scripts_and_styles();
+				$this->container['plugin_script_style_loader']->register_scripts_and_styles();
 			}
 		);
 
-		// Register settings page.
->>>>>>> f67f41ee
+		// Load chatbot if needed.
 		add_action(
 			'init',
 			function () {
