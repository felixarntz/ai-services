--- conflicted
+++ resolved
@@ -201,16 +201,15 @@
 		// Register options.
 		$this->load_options();
 
-		// Register scripts and styles.
+		// Load chatbot if needed.
 		add_action(
 			'init',
 			function () {
-				$this->container['plugin_script_style_loader']->register_scripts_and_styles();
-			}
-		);
-
-		// Register admin pages.
-		$this->load_admin_pages();
+				if ( $this->container['chatbot_loader']->can_load() ) {
+					$this->container['chatbot_loader']->load( $this->container['chatbot'] );
+				}
+			}
+		);
 	}
 
 	/**
@@ -233,47 +232,6 @@
 		);
 	}
 
-<<<<<<< HEAD
-		// Load chatbot if needed.
-		add_action(
-			'init',
-			function () {
-				if ( $this->container['chatbot_loader']->can_load() ) {
-					$this->container['chatbot_loader']->load( $this->container['chatbot'] );
-				}
-=======
-	/**
-	 * Loads the plugin admin pages.
-	 *
-	 * @since n.e.x.t
-	 */
-	private function load_admin_pages(): void {
-		add_action(
-			'admin_menu',
-			function () {
-				$this->container['admin_settings_menu']->add_page( $this->container['admin_settings_page'] );
-			}
-		);
-
-		add_action(
-			'admin_enqueue_scripts',
-			function ( $hook_suffix ) {
-				$this->container['admin_pointer_loader']->load_pointers( $hook_suffix );
-			}
-		);
-
-		add_filter(
-			"plugin_action_links_{$this->container['plugin_env']->basename()}",
-			function ( array $links ): array {
-				return array_merge(
-					$this->container['plugin_action_links']->get_tags(),
-					$links
-				);
->>>>>>> c0f62fdf
-			}
-		);
-	}
-
 	/**
 	 * Gets the plugin option names that are autoloaded.
 	 *
