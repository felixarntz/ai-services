{
<<<<<<< HEAD
  "name": "ai-services",
  "license": "GPL-2.0-or-later",
  "repository": "git+https://github.com/felixarntz/ai-services.git",
  "keywords": [
    "wordpress",
    "plugin",
    "ai",
    "text generation",
    "image generation",
    "function calling",
    "multimodal"
  ],
  "homepage": "https://felixarntz.github.io/ai-services/",
  "devDependencies": {
    "@wordpress/dependency-extraction-webpack-plugin": "^6.5.0",
    "@wordpress/env": "^10.16.0",
    "@wordpress/scripts": "^30.14.0",
    "fast-glob": "^3.3.3"
  },
  "dependencies": {
    "@ariakit/react": "^0.4.15",
		"@emotion/styled": "^11.6.0",
    "@wordpress/icons": "^10.16.0",
    "@wordpress/interface": "^9.1.0",
    "clsx": "^2.1.1",
    "markdown-to-jsx": "^7.5.0",
    "memize": "^2.1.0",
    "prop-types": "^15.8.1"
  },
  "scripts": {
    "build": "wp-scripts build",
    "format-css": "wp-scripts lint-style --fix",
    "format-js": "wp-scripts format",
    "format-php": "wp-env run cli --env-cwd=wp-content/plugins/$(basename $(pwd)) composer format",
    "phpstan": "wp-env run cli --env-cwd=wp-content/plugins/$(basename $(pwd)) composer phpstan",
    "lint-css": "wp-scripts lint-style",
    "lint-js": "wp-scripts lint-js",
    "lint-php": "wp-env run cli --env-cwd=wp-content/plugins/$(basename $(pwd)) composer lint",
    "test-php": "wp-env run tests-cli --env-cwd=wp-content/plugins/$(basename $(pwd)) composer test",
    "test-php-multisite": "wp-env run tests-cli --env-cwd=wp-content/plugins/$(basename $(pwd)) composer test-multisite",
    "wp-env": "wp-env"
  }
=======
	"name": "wp-starter-plugin",
	"license": "GPL-2.0-or-later",
	"repository": "git+https://github.com/vendor-ns/wp-starter-plugin.git",
	"keywords": [
		"wordpress",
		"plugin",
		"boilerplate",
		"starter",
		"oop"
	],
	"homepage": "https://the-plugin.com",
	"devDependencies": {
		"@wordpress/dependency-extraction-webpack-plugin": "^6.5.0",
		"@wordpress/env": "^10.16.0",
		"@wordpress/scripts": "^30.14.0",
		"fast-glob": "^3.3.3"
	},
	"dependencies": {
		"@wordpress/icons": "^10.16.0",
		"@wordpress/interface": "^9.1.0",
		"clsx": "^2.1.1",
		"prop-types": "^15.8.1"
	},
	"scripts": {
		"build": "wp-scripts build",
		"format-css": "wp-scripts lint-style --fix",
		"format-js": "wp-scripts format",
		"format-php": "wp-env run cli --env-cwd=wp-content/plugins/$(basename $(pwd)) composer format",
		"phpstan": "wp-env run cli --env-cwd=wp-content/plugins/$(basename $(pwd)) composer phpstan",
		"lint-css": "wp-scripts lint-style",
		"lint-js": "wp-scripts lint-js",
		"lint-php": "wp-env run cli --env-cwd=wp-content/plugins/$(basename $(pwd)) composer lint",
		"test-php": "wp-env run tests-cli --env-cwd=wp-content/plugins/$(basename $(pwd)) composer test",
		"test-php-multisite": "wp-env run tests-cli --env-cwd=wp-content/plugins/$(basename $(pwd)) composer test-multisite",
		"wp-env": "wp-env"
	}
>>>>>>> 82f69ade
}<|MERGE_RESOLUTION|>--- conflicted
+++ resolved
@@ -1,59 +1,17 @@
 {
-<<<<<<< HEAD
-  "name": "ai-services",
-  "license": "GPL-2.0-or-later",
-  "repository": "git+https://github.com/felixarntz/ai-services.git",
-  "keywords": [
-    "wordpress",
-    "plugin",
-    "ai",
-    "text generation",
-    "image generation",
-    "function calling",
-    "multimodal"
-  ],
-  "homepage": "https://felixarntz.github.io/ai-services/",
-  "devDependencies": {
-    "@wordpress/dependency-extraction-webpack-plugin": "^6.5.0",
-    "@wordpress/env": "^10.16.0",
-    "@wordpress/scripts": "^30.14.0",
-    "fast-glob": "^3.3.3"
-  },
-  "dependencies": {
-    "@ariakit/react": "^0.4.15",
-		"@emotion/styled": "^11.6.0",
-    "@wordpress/icons": "^10.16.0",
-    "@wordpress/interface": "^9.1.0",
-    "clsx": "^2.1.1",
-    "markdown-to-jsx": "^7.5.0",
-    "memize": "^2.1.0",
-    "prop-types": "^15.8.1"
-  },
-  "scripts": {
-    "build": "wp-scripts build",
-    "format-css": "wp-scripts lint-style --fix",
-    "format-js": "wp-scripts format",
-    "format-php": "wp-env run cli --env-cwd=wp-content/plugins/$(basename $(pwd)) composer format",
-    "phpstan": "wp-env run cli --env-cwd=wp-content/plugins/$(basename $(pwd)) composer phpstan",
-    "lint-css": "wp-scripts lint-style",
-    "lint-js": "wp-scripts lint-js",
-    "lint-php": "wp-env run cli --env-cwd=wp-content/plugins/$(basename $(pwd)) composer lint",
-    "test-php": "wp-env run tests-cli --env-cwd=wp-content/plugins/$(basename $(pwd)) composer test",
-    "test-php-multisite": "wp-env run tests-cli --env-cwd=wp-content/plugins/$(basename $(pwd)) composer test-multisite",
-    "wp-env": "wp-env"
-  }
-=======
-	"name": "wp-starter-plugin",
+	"name": "ai-services",
 	"license": "GPL-2.0-or-later",
-	"repository": "git+https://github.com/vendor-ns/wp-starter-plugin.git",
+	"repository": "git+https://github.com/felixarntz/ai-services.git",
 	"keywords": [
 		"wordpress",
 		"plugin",
-		"boilerplate",
-		"starter",
-		"oop"
+		"ai",
+		"text generation",
+		"image generation",
+		"function calling",
+		"multimodal"
 	],
-	"homepage": "https://the-plugin.com",
+	"homepage": "https://felixarntz.github.io/ai-services/",
 	"devDependencies": {
 		"@wordpress/dependency-extraction-webpack-plugin": "^6.5.0",
 		"@wordpress/env": "^10.16.0",
@@ -61,9 +19,13 @@
 		"fast-glob": "^3.3.3"
 	},
 	"dependencies": {
+		"@ariakit/react": "^0.4.15",
+		"@emotion/styled": "^11.6.0",
 		"@wordpress/icons": "^10.16.0",
 		"@wordpress/interface": "^9.1.0",
 		"clsx": "^2.1.1",
+		"markdown-to-jsx": "^7.5.0",
+		"memize": "^2.1.0",
 		"prop-types": "^15.8.1"
 	},
 	"scripts": {
@@ -79,5 +41,4 @@
 		"test-php-multisite": "wp-env run tests-cli --env-cwd=wp-content/plugins/$(basename $(pwd)) composer test-multisite",
 		"wp-env": "wp-env"
 	}
->>>>>>> 82f69ade
 }