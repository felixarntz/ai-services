--- conflicted
+++ resolved
@@ -37,14 +37,10 @@
 		"@wordpress/keycodes": "^4.35.0",
 		"@wordpress/notices": "^5.35.0",
 		"clsx": "^2.1.1",
-<<<<<<< HEAD
 		"markdown-to-jsx": "^7.5.0",
 		"memize": "^2.1.0",
-		"prop-types": "^15.8.1"
-=======
 		"wp-interface": "^1.0.0-beta.4",
 		"wp-store-utils": "^1.0.0-beta.4"
->>>>>>> adb02fbe
 	},
 	"scripts": {
 		"build": "wp-scripts build && tsc --build",
