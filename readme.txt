=== AI Services ===

Plugin Name:  AI Services
Plugin URI:   https://wordpress.org/plugins/ai-services/
Author:       Felix Arntz
Author URI:   https://felix-arntz.me
Contributors: flixos90
<<<<<<< HEAD
Tested up to: 6.7
Stable tag:   0.5.0
=======
Tested up to: 6.8
Stable tag:   1.0.0
>>>>>>> 7178cb14
License:      GPLv2 or later
License URI:  https://www.gnu.org/licenses/old-licenses/gpl-2.0.html
Tags:         ai, text generation, image generation, function calling, multimodal

Makes AI centrally available in WordPress, whether via PHP, REST API, JavaScript, or WP-CLI - for any provider.

== Description ==

This WordPress plugin introduces central infrastructure which allows other plugins to make use of AI capabilities. It exposes APIs that can be used in various contexts, whether you need to use AI capabilities in server-side or client-side code. Furthermore, the APIs are agnostic of the AI service - whether that's Anthropic, Google, or OpenAI, to only name a few, you can use any of them in the same way. You can also register your own implementation of another service, if it is not supported out of the box.

The plugin does intentionally _not_ come with specific AI driven features built-in, except for an AI Playground screen to explore AI capabilities as well as a settings screen to configure AI service credentials. The purpose of this plugin is to facilitate use of AI by other plugins. As such, it is a perfect use-case for [plugin dependencies](https://make.wordpress.org/core/2024/03/05/introducing-plugin-dependencies-in-wordpress-6-5/).

Here's a (non-comprehensive) feature list:

* Abstraction layer and APIs to communicate with any AI service in a uniform way
  * APIs are available in both PHP and in JavaScript, as well as via the WordPress REST API and WP-CLI commands
  * Currently supports the following AI capabilities (with more on the way!):
    * text generation (including text streaming for more immediate feedback to users)
    * text chats with history
    * multimodal input
    * function calling
    * image generation
* AI Playground administration screen (in the Tools menu) allows exploring the different AI capabilities
  * Explore all AI capabilities supported by the plugin via user interface
  * Select which AI service and model to use and set a few advanced configuration parameters
  * Define your own function declarations used for AI function calling
  * Generate images and save them to the WordPress media library
  * Exchange the AI service or model on the fly to continue a chat started with one model with another one
* AI Services settings screen to configure services with API credentials
* Built-in AI service implementations
  * [Anthropic (Claude)](https://www.anthropic.com/claude)
  * [Google (Gemini, Imagen)](https://ai.google.dev/gemini-api)
  * [OpenAI (GPT, Dall-E)](https://openai.com/chatgpt/)
  * Browser (client-side only; experimental support for [Chrome's built-in AI APIs](https://developer.chrome.com/docs/ai/built-in-apis))
* Additional AI service integrations can be registered and will then be available in the same way as built-in ones

**Disclaimer:** The AI Services plugin is still in its early stages, with a limited feature set and more being added. A crucial part of refining the plugin is shaping the APIs to make them easy to use and cover the different generative AI capabilities that the AI services offer in a uniform way. That's why your feedback is much appreciated!

= Why? =

* A centralized AI infrastructure **facilitates user choice**. Users may prefer certain AI services over other ones, and for many common tasks, either of the popular AI services is suitable. Having a common API regardless of the AI service allows leaving the choice to the user, rather than the plugin author.
* Since the centralized AI infrastructure comes with a common API that works the same for every AI service, it means **plugin developers don't have to spend as much time familiarizing themselves with different services**, at least when it comes to simple tasks. For tasks where certain services may have advantages over others, there is still flexibility to focus on a specific AI service.
* It also means **no more reinventing the wheel**: Since most AI services do not provide PHP SDKs for their APIs, many times this means WordPress plugins that want to leverage AI have to implement their own layer around the service's API. Not only is that time consuming, it also distracts from working on the actual (AI driven) features that the plugin should offer to its users. In fact this directly facilitates the user choice aspect mentioned, as having APIs for various AI services already provided means you can simply make those available to your plugin users.
* Having central AI infrastructure available **unlocks AI capabilities for smaller plugins or features**: It may not be worth the investment to implement a whole AI API layer for a simple AI driven feature, but when you already have it available, it can lead to more plugins (and thus more users) benefitting from AI capabilities.
* Last but not least, a central AI infrastructure means **users will only have to configure the AI API once**, e.g. paste their API keys only in a single WordPress administration screen. Without central AI infrastructure, every plugin has to provide its own UI for pasting API keys, making the process more tedious for site owners the more AI capabilities their site uses.

= Integration with third party services =

While the plugin APIs allow registering custom AI services, the plugin comes with a few popular AI services built-in. These AI services rely on the respective third party API. Their use is optional and it is up to you to choose which third party service you would like to use or whether you would like to use multiple.

The use of the third party AI services is subject to the respective terms of service. The following third party services are supported out of the box:

* [Anthropic (Claude)](https://www.anthropic.com/claude)
  * [Anthropic Consumer Terms of Service](https://www.anthropic.com/legal/consumer-terms)
  * [Anthropic Commercial Terms of Service](https://www.anthropic.com/legal/commercial-terms)
  * [Anthropic Privacy Policy](https://www.anthropic.com/legal/privacy)
* [Google (Gemini, Imagen)](https://ai.google.dev/gemini-api)
  * [Google Terms of Service](https://policies.google.com/terms)
  * [Google AI Terms of Service](https://policies.google.com/terms/generative-ai)
  * [Google Privacy Policy](https://policies.google.com/privacy)
* [OpenAI (GPT, Dall-E)](https://openai.com/chatgpt/)
  * [OpenAI Terms of Use](https://openai.com/policies/row-terms-of-use/)
  * [OpenAI Privacy Policy](https://openai.com/policies/row-privacy-policy/)

= Code examples for using the API =

**Generate the answer to a prompt in PHP code:**

`
use Felix_Arntz\AI_Services\Services\API\Enums\AI_Capability;
use Felix_Arntz\AI_Services\Services\API\Helpers;

if ( ai_services()->has_available_services() ) {
	$service = ai_services()->get_available_service();
	try {
		$candidates = $service
			->get_model(
				array(
					'feature'      => 'my-test-feature',
					'capabilities' => array( AI_Capability::TEXT_GENERATION ),
				)
			)
			->generate_text( 'What can I do with WordPress?' );

		$text = Helpers::get_text_from_contents(
			Helpers::get_candidate_contents( $candidates )
		);

		echo $text;
	} catch ( Exception $e ) {
		// Handle the exception.
	}
}
`

**Generate the answer to a prompt in JavaScript code:**

`
const helpers = aiServices.ai.helpers;
const { hasAvailableServices, getAvailableService } = wp.data.select( 'ai-services/ai' );
if ( hasAvailableServices() ) {
	const service = getAvailableService();
	try {
		const candidates = await service.generateText(
			'What can I do with WordPress?',
			{ feature: 'my-test-feature' }
		);

		const text = helpers.getTextFromContents(
				helpers.getCandidateContents( candidates )
			);

		console.log( text );
	} catch ( error ) {
		// Handle the error.
	}
}
`

**Generate the answer to a prompt using WP-CLI:**

`
wp ai-services generate-text "What can I do with WordPress?" --feature=my-test-feature
`

You can also use a specific AI service, if you have a preference, for example the `google` service.

**Generate the answer to a prompt using a specific AI service, in PHP code:**

`
use Felix_Arntz\AI_Services\Services\API\Enums\AI_Capability;
use Felix_Arntz\AI_Services\Services\API\Helpers;

if ( ai_services()->is_service_available( 'google' ) ) {
	$service = ai_services()->get_available_service( 'google' );
	try {
		$candidates = $service
			->get_model(
				array(
					'feature'      => 'my-test-feature',
					'capabilities' => array( AI_Capability::TEXT_GENERATION ),
				)
			)
			->generate_text( 'What can I do with WordPress?' );

		$text = Helpers::get_text_from_contents(
			Helpers::get_candidate_contents( $candidates )
		);

		echo $text;
	} catch ( Exception $e ) {
		// Handle the exception.
	}
}
`

For complete examples such as entire plugins built on top of the AI Services infrastructure, please see the [examples directory on GitHub](https://github.com/felixarntz/ai-services/tree/main/examples).

Additionally, the [plugin documentation](https://github.com/felixarntz/ai-services/tree/main/docs/README.md) provides granular examples including explainers.

== Installation ==

= Installation from within WordPress =

1. Visit **Plugins > Add New**.
2. Search for **AI Services**.
3. Install and activate the AI Services plugin.

= Manual installation =

1. Upload the entire `ai-services` folder to the `/wp-content/plugins/` directory.
2. Visit **Plugins**.
3. Activate the AI Services plugin.

= Usage =

Once the plugin is active, you will find a new _Settings > AI Services_ submenu in the WordPress administration menu. In there, you can configure your AI service API keys. After that, you can use the _Tools > AI Playground_ screen to explore the available AI capabilities of the different connected services.

If you have enabled the WordPress assistant chatbot via filter, you should see a small "Need help?" button in the lower right throughout WP Admin after you have configured at least one (valid) API key.

Please refer to the [plugin documentation](https://github.com/felixarntz/ai-services/tree/main/docs/README.md) for instructions on how you can actually use the AI capabilities of the plugin in your own projects.

== Frequently Asked Questions ==

= How can I customize AI Services model parameters? =

You can use the `ai_services_model_params` filter in PHP to customize the model parameters before they are used to retrieve a given AI service model.

This filter is run consistently in any context, regardless of whether the AI model is used via PHP, JavaScript, or WP-CLI.

This can be helpful, for example, if you need to inject custom model configuration parameters or a custom system instruction for a specific feature in a way that it happens dynamically on the server.

Here is an example code snippet which injects a custom system instruction whenever the feature `my-movie-expert` is used with any `google` model:

`
add_filter(
	'ai_services_model_params',
	function ( $params, $service ) {
		if ( 'my-movie-expert' === $params['feature'] && 'google' === $service ) {
			$params['systemInstruction']  = 'You are a movie expert. You can answer questions about movies, actors, directors, and movie references.';
			$params['systemInstruction'] .= ' If the user asks you about anything unrelated to movies, you should politely deny the request.';
			$params['systemInstruction'] .= ' You may use famous movie quotes in your responses to make the conversation more engaging.';
		}
		return $params;
	},
	10,
	2
);
`

Note that this filter does not allow you to change the `feature` parameter, as that needs to be controlled by the caller.

= How can I enable the WordPress Assistant chatbot feature?

There is a simple WordPress Assistant chatbot available as an experimental feature of the plugin, effectively acting as a proof of concept. Since the plugin is purely an infrastructure plugin that other plugins can use to access AI capabilities in WordPress, that chatbot feature is disabled by default.

If you want to test or use the chatbot, you can easily enable it via filter:

`
add_filter( 'ai_services_chatbot_enabled', '__return_true' );
`

= How can I tweak the WP-CLI commands' behavior? =

The `wp ai-services generate-text` command streams text responses by default. This can help provide more immediate feedback to the user, since chunks with partial response candidates will be available iteratively while the model still processes the remainder of the response.

An exception where it does not stream the response, but returns it all at once is if any function declarations are present.

If you prefer to show the complete text response in one go instead, you can disable streaming in WP-CLI by using the `ai_services_wp_cli_use_streaming` filter.

`
add_filter( 'ai_services_wp_cli_use_streaming', '__return_false' );
`

= How can I programmatically provide service API keys? =

If you prefer to not expose the sensitive controls over the AI service API keys to the site's end users, you can programmatically specify the keys by filtering the relevant service's option value.

For example, to enforce an API key to use for the Google AI service, you could use a code snippet like the following:

`
add_filter(
	'pre_option_ais_google_api_key',
	function () {
		return 'my-google-api-key';
	}
);
`

The same approach works for any other services too. Simply use the correct service slug, e.g. `openai` for the OpenAI integration and `anthropic` for the Anthropic integration.

= Which user capabilities are available and how can I customize them? =

[Please see the documentation article on customizing the available plugin capabilities.](https://github.com/felixarntz/ai-services/blob/main/docs/Customizing-the-Available-Capabilities.md)

= Should this be in WordPress Core? =

Probably not? At least not yet. While generative AI has been around for a few years, in the grand scheme of things we are still only scratching the surface of what's possible. But most importantly, the lack of standardization makes it difficult to consider built-in AI support in WordPress Core.

WordPress Core rarely adds support for features that rely on third party services. An exception is oEmbed support for many popular services, however via the common oEmbed endpoint that each service implements there is a standard way to have it work correctly without having to individually maintain each integration. Doing so would be a maintenance burden and it would make it almost impossible to stay on top of everything: Imagine one of the services makes a change - not only would this require to manually update the WordPress Core integration, but it would also require to quickly ship a new release ASAP because otherwise the WordPress sites using the service would break. Unfortunately, there is no such standard for how generative AI APIs provided by third party services should work. In other words, if you implement support for a generative AI API in your plugin, that implementation is subject to the same concern, and it applies to the AI Services plugin too. However, by centralizing the implementation in one plugin, the problem surface is greatly reduced. And differently from WordPress Core, it's more straightforward and more reasonable to ship a quick hotfix for this plugin.

The other reason that integrating generative AI in WordPress Core would be difficult is because (almost all) the services that make those APIs available require paid subscriptions. This is not well aligned with WordPress's FOSS philosophy. A potentially promising development that may change that situation is the introduction of browser built-in AI capabilities made available via JavaScript APIs, such as [Chrome built-in AI](https://developer.chrome.com/docs/ai) (which is also supported by the AI Services plugin).

Only time will tell whether those points can be addressed in a way that make built-in AI capabilities in WordPress Core a possibility. Until then, you can use a plugin like this one. While it is for obvious reasons not a WordPress Core feature plugin, it is in many ways built to potentially become a canonical AI plugin for WordPress:

* It is free, and always will be.
* It follows the WordPress Core philosophies.
* It uses WordPress UI components as much as possible.
* It is neutral and does not favor one AI service over another.

= Where should I submit my support request? =

For regular support requests, please use the [wordpress.org support forums](https://wordpress.org/support/plugin/ai-services). If you have a technical issue with the plugin where you already have more insight on how to fix it, you can also [open an issue on GitHub instead](https://github.com/felixarntz/ai-services/issues).

= How can I contribute to the plugin? =

If you have ideas to improve the plugin or to solve a bug, feel free to raise an issue or submit a pull request in the [GitHub repository for the plugin](https://github.com/felixarntz/ai-services). Please stick to the [contributing guidelines](https://github.com/felixarntz/ai-services/blob/main/CONTRIBUTING.md).

You can also contribute to the plugin by translating it. Simply visit [translate.wordpress.org](https://translate.wordpress.org/projects/wp-plugins/ai-services) to get started.

== Screenshots ==

1. The AI Services settings screen where users can paste their AI service credentials
2. Multimodal text generation in the AI Playground where users can explore the different AI model capabilities
3. Image generation in the AI Playground where users can explore the different AI model capabilities

== Changelog ==

= 0.5.0 =

**Features:**

* Introduce image generation support in PHP and JavaScript. ([6c3b328](https://github.com/felixarntz/ai-services/commit/6c3b32815766a0e8b203f9b6771e84bb0c7a0570))
* Introduce tool support and implement function calling in PHP and JavaScript. ([e84040c](https://github.com/felixarntz/ai-services/commit/e84040cce1679dac25de0b68e74df74d1c08ccb3))
* Introduce history persistence API in both PHP and JavaScript, to persistently save AI message histories in user meta. ([90e69b5](https://github.com/felixarntz/ai-services/commit/90e69b57ba4b6a76d107a3432a128d2e777b3dd7))
* Allow generating images in AI Playground. ([8b1902e](https://github.com/felixarntz/ai-services/commit/8b1902ebdbd89c3e595ef538ac44adbf2d1467d4))
* Allow uploading images and other media generated via AI Playground to the WordPress media library. ([a00af05](https://github.com/felixarntz/ai-services/commit/a00af05250cdc37ba131da50a3228a5e8e6d24ce))
* Allow creating and managing function declarations for AI function calling in AI Playground. ([abe6688](https://github.com/felixarntz/ai-services/commit/abe6688905f549af6f542f374435bcefb49dc28c))
* Allow sending function responses after receiving a function call in AI Playground. ([e16ab32](https://github.com/felixarntz/ai-services/commit/e16ab3283c73ceffbf74e425944f7c123666f9e0))
* Add WP-CLI command `wp ai-services generate-image` to generate images via the command line. ([599ce48](https://github.com/felixarntz/ai-services/commit/599ce4810fc770f47b85f9a3cd65f22e9f105bfc))
* Add support for passing multimodal prompt via attachment to WP-CLI command. ([4d2f320](https://github.com/felixarntz/ai-services/commit/4d2f3206c151d6fefcd5ad8af637051350e30ac2))
* Allow passing function declarations to WP-CLI `generate-text` command. ([f56b54b](https://github.com/felixarntz/ai-services/commit/f56b54b983bf696cc50c88b8c570fc4618a80e1a))

**Enhancements:**

* Implement image generation support for Google and OpenAI services. ([511571b](https://github.com/felixarntz/ai-services/commit/511571b690a105e0e35a358f0cc314e1e8d2c16a))
* Implement function calling tool support for Anthropic, Google, and OpenAI services. ([d47efef](https://github.com/felixarntz/ai-services/commit/d47efef13af4c2c0050aa58ef021c9187a1a14bf))
* Enhance AI Playground to save messages persistently using new history persistence API instead of session storage. ([919f26b](https://github.com/felixarntz/ai-services/commit/919f26b53db12d051380acc82e2db817084bb727))
* Enhance AI Playground service selection accessibility by announcing to screen readers when model selection was cleared. ([a3d7676](https://github.com/felixarntz/ai-services/commit/a3d767604f7b875191e0f2ada97eda54e49bdd1d))
* Enhance AI Playground chat messages accessibility by using log role. ([48a35c3](https://github.com/felixarntz/ai-services/commit/48a35c34220cf8e8be9737ff54ecb638725165fc))
* Enhance function declarations modal accessibility by using tab semantics for navigating through the function declarations. ([94e8494](https://github.com/felixarntz/ai-services/commit/94e8494b9c3ef6be2e66458ab3901dfc07a58d83))
* Show text instead of icon to clarify reset messages button purpose. ([843fef5](https://github.com/felixarntz/ai-services/commit/843fef520e2d2a9fc26e9fba37ca5f7c5c84fe6a))
* Centrally handle candidate count default of 1 to avoid wasted resources. ([568502a](https://github.com/felixarntz/ai-services/commit/568502a5379e876ca8208f916476a35505b7e50d))
* Implement several helper API methods related to dealing with binary files, blobs, and data URLs. ([a05d685](https://github.com/felixarntz/ai-services/commit/a05d685576fea47de9830cc0357d6578d62c06f0))
* Use new Anthropic API models endpoint to fetch available models remotely. ([a3fae90](https://github.com/felixarntz/ai-services/commit/a3fae900948958a9053b470ac991406f12109028))
* Show admin pointers to inform new users about where to configure AI Services and the ability to explore in the AI Playground. ([4d7a169](https://github.com/felixarntz/ai-services/commit/4d7a169491990c3d18c2f3f4bde647e37eb693c1))
* Simplify plugin settings link implementation by using abstraction from library. ([d77858a](https://github.com/felixarntz/ai-services/commit/d77858a9d169a7dd83cdd264502f5deeaf165636))
* Implement plugin action link and admin pointer for settings page. ([6566c77](https://github.com/felixarntz/ai-services/commit/6566c770652758b116c86d643c590b20494a43f7))
* Set default request timeout for image generation to 30 seconds. ([1cc086a](https://github.com/felixarntz/ai-services/commit/1cc086a4f136817e01b0184a30054114747ba489))
* Ensure that prompts with history are rejected if the model does not support chat history. ([bd01db0](https://github.com/felixarntz/ai-services/commit/bd01db04561f610d4bd9c74698846e1b5f7efe0a))
* Explicitly implement `With_Text_Generation` interface in text generation model classes. ([26985a3](https://github.com/felixarntz/ai-services/commit/26985a32f02cc7eb52f9514804e464e93879276f))
* Implement `Abstract_AI_Model` class and use it as foundation for service-specific model classes. ([3f998d9](https://github.com/felixarntz/ai-services/commit/3f998d9c67e40c3327edb40fb92e97bd8f831089))
* Deprecate service-specific `AI_Model` classes in favor of new AI_Text_Generation_Model classes. ([2f474aa](https://github.com/felixarntz/ai-services/commit/2f474aae98a626cad7cb8f94d320c5e8a924b263))
* Deprecate `Generation_Config` class in favor of new Text_Generation_Config class. ([d39c135](https://github.com/felixarntz/ai-services/commit/d39c13565ecadcacfd5b9d3e4b253d980790a3ce))
* Pass service slug to `ai_services_model_params` filter. Props [mslinnea](https://github.com/mslinnea). ([#23](https://github.com/felixarntz/ai-services/pull/23))
* Update Google service to prefer newer `gemini-2.0` models over older `gemini-1.5` models. ([b01dc0b](https://github.com/felixarntz/ai-services/commit/b01dc0b8f3dc746de8e3b43bbc88bba02b857040))
* Update OpenAI service to prefer newer `gpt-4o` models over more expensive `gpt-4` models and older `gpt-3.5` models. ([9b14367](https://github.com/felixarntz/ai-services/commit/9b14367fa90e7ef820f8e00d4130ae724884c44c))
* Update Anthropic service to prefer newer `claude-3.5` models over `claude-3` models. ([04f1896](https://github.com/felixarntz/ai-services/commit/04f1896f6f1a21e2b3590af4fb8996533b826d9c))
* Remove requirement of global `--user` argument for WP-CLI commands. Props [swissspidy](https://github.com/swissspidy). ([cd25081](https://github.com/felixarntz/ai-services/commit/cd250810fdd77201ee091fbb08268556f33d6496), [#25](https://github.com/felixarntz/ai-services/issues/25))
* Display model name above AI Playground responses if available. ([04c673a](https://github.com/felixarntz/ai-services/commit/04c673a2b7cac046539c42bdf596dc4af5bd6676))
* Implement new reusable components for common AI Playground use-cases and use `Flex` component in AI Playground where applicable. ([7c4f5d2](https://github.com/felixarntz/ai-services/commit/7c4f5d274643faa095a86d03e0151c1fd49a1fa0))
* Implement new helper functions to create a multimodal `Content` object from a prompt and media file, and to get the base64 data URL for a file. ([e664197](https://github.com/felixarntz/ai-services/commit/e664197e96fa6eb823dc8f56d882ede81a18d76a))
* Make `Parts` component publicly available via `aiServices.components`. ([3994156](https://github.com/felixarntz/ai-services/commit/39941566ee47f7a0089fe3018af8a264935d53ed))
* Expand available AI capabilities to include `FUNCTION_CALLING` and add support to applicable services and models. ([4dc570a](https://github.com/felixarntz/ai-services/commit/4dc570ad2b6c00aed2a4344d2c7b6900fb6b354b))
* Include name field in models data, retrieving it from the service API where available. ([40c4351](https://github.com/felixarntz/ai-services/commit/40c43510891d1c32cc8b07211c3b1e1081c32d3c))
* Alter return shape of `Generative_AI_Service::list_models()` method in PHP, for a consistent model data shape across PHP and JavaScript. ([a9193f9](https://github.com/felixarntz/ai-services/commit/a9193f98ee1ff46197530047f5a309dca595bb0a))
* Implement new helper function to get content object with text from a list of content objects. ([cf77062](https://github.com/felixarntz/ai-services/commit/cf77062343fef06bba280dbe2f24c0b465f06d20))

**Bug Fixes:**

* Fix bug where messages container in AI Playground could sometimes infinitely continue to scroll towards the bottom. ([f69fd30](https://github.com/felixarntz/ai-services/commit/f69fd309d752c3a1359bdd40f540d9a5daed3840))
* Fix AI capabilities missing from OpenAI o1 models. ([94086b4](https://github.com/felixarntz/ai-services/commit/94086b4da586fa3ee9684c9b19746e6423ebb926))
* Fix model response candidates to no longer include duplicate data that could inflate response size. ([3fc8422](https://github.com/felixarntz/ai-services/commit/3fc8422d7ab2f1df3ddf5f9c510c31c4f60d0203))
* Fix region navigation after `@wordpress/interface` package update. ([88d2c13](https://github.com/felixarntz/ai-services/commit/88d2c1340a243a39042c2babda62c13f2b02171a))
* Fix limited data URL regex to support MIME types that contain numbers or hyphens. ([c00e8be](https://github.com/felixarntz/ai-services/commit/c00e8bee4669fb5fe780fb950b8332a87db533d0))
* Fix incorrect model capabilities being indicated for legacy Anthropic and legacy Google AI models. ([4cbabab](https://github.com/felixarntz/ai-services/commit/4cbababbb89786ae6e5eb1a450d1bbf40926746a))
* Fix API request options not being passed in `Generative_AI_Service::list_models()` implementations. ([f50e46f](https://github.com/felixarntz/ai-services/commit/f50e46facbd67f8b79bdc49eeed19a88fc44605b))
* Fix bug in `Service_Entity_Query::count()` method. ([08cb9ba](https://github.com/felixarntz/ai-services/commit/08cb9ba6e4657310ab97a327b16dd989cb655ffc))

**Documentation:**

* Expand PHP, JS, and WP-CLI documentation to cover how to generate images. ([34689f9](https://github.com/felixarntz/ai-services/commit/34689f979b64374cdf97fb420030f4dfe9721524))
* Include documentation on how to use function calling in both PHP and JavaScript. ([4ded68f](https://github.com/felixarntz/ai-services/commit/4ded68f2d4e92cd067978ee4c41f2fff93610224))
* Include intro section in JavaScript API documentation on how to enqueue the API. ([366d7ea](https://github.com/felixarntz/ai-services/commit/366d7ea2579fe42da7abe16d03d737e9153b250a))
* Expand WP-CLI command documentation to cover how to send multimodal prompts and handle function calling. ([b7dd38b](https://github.com/felixarntz/ai-services/commit/b7dd38b2c07e93758e9e013905bb79a37134a9b4))

= 0.4.0 =

**Features:**

* Add AI Playground screen which allows to explore services and models with their configurations and behaviors. ([1495994](https://github.com/felixarntz/ai-services/commit/1495994399a39baf300b4f70d3f8c93ebf29059e))
* Add REST route and expand `ai-services/ai` store to provide general plugin data and user capabilities for JavaScript consumption. ([83d770c](https://github.com/felixarntz/ai-services/commit/83d770cd31eb598bd8b1a52e5f117655ef8a1075))

**Enhancements:**

* Ensure AI playground message data can be stored in session storage by avoiding to include inline data for attachments. ([b667611](https://github.com/felixarntz/ai-services/commit/b667611c539529ac2f34fcb933af9675dc75d41a), [7d346a2](https://github.com/felixarntz/ai-services/commit/7d346a2423bad8d1bae84c82abb80899e565066d))
* Implement store infrastructure to manage panel state and persist open/closed AI playground panels. ([89572e8](https://github.com/felixarntz/ai-services/commit/89572e8e2368d68894b82287e639b483d0840f6f))
* Implement AI playground panel to allow customizing most commonly supported AI model config parameters. ([27ea03f](https://github.com/felixarntz/ai-services/commit/27ea03f54f14bb840efb635673f5f3cad83a3508))
* Support providing message history alongside new prompt in AI playground. ([33c54cc](https://github.com/felixarntz/ai-services/commit/33c54cc202b1466b726e6fedf645682896fd2dba))
* Allow to reset the list of messages in the AI playground. ([9537986](https://github.com/felixarntz/ai-services/commit/95379864c53aef24a3c9f453b89da200eb9e4ae7))
* Persist messages from AI playground in session storage. ([60c45d9](https://github.com/felixarntz/ai-services/commit/60c45d99e82807f9d8bddc386e71a98d3c9fe7b3))
* Expand interface package with store for easier abstraction and a new `Modal` component. ([5ee0e20](https://github.com/felixarntz/ai-services/commit/5ee0e20ba09194774ca7d6902607500fd6a2ace6))
* Implement playground UI to select an attachment from the media library to provide as multimodal input. ([dbad8d3](https://github.com/felixarntz/ai-services/commit/dbad8d360a64649b00e1fa033e2f291a6a59568b))
* Enhance playground input by allowing arrow navigation to access previous messages and automatically focusing on it. ([f44efa5](https://github.com/felixarntz/ai-services/commit/f44efa501bde7a0ef8ad104b4c7ae54fe523d148))
* Implement keyboard shortcut to toggle system instruction. ([66f990d](https://github.com/felixarntz/ai-services/commit/66f990da149a35b3f90432f4bacbf21081b45828))
* Automatically scroll to latest messages as new messages arrive. ([c8f3746](https://github.com/felixarntz/ai-services/commit/c8f37468e96d8ed6778f7f41ec1fe18684e536b0))
* Implement `getServiceName` and `getServiceCredentialsUrl` selectors in `ai-services/ai` store for parity with PHP API. ([d9ca118](https://github.com/felixarntz/ai-services/commit/d9ca1184a4479beca255b3a40a5a697874c07acd))
* Implement store `ai-services/ai-playground` for new AI playground screen. ([96f5b45](https://github.com/felixarntz/ai-services/commit/96f5b454ecb79969523f70febd22d588a00f98ee))
* Use newer `ai.languageModel` property for Chrome built-in AI, continuing to support `ai.assistant` for backward compatibility. ([0f52227](https://github.com/felixarntz/ai-services/commit/0f5222725419881edcea91fb4524248f005623fb))
* Remove unused option. ([28a864a](https://github.com/felixarntz/ai-services/commit/28a864a24e70ff31a5577e69c6025fca94331b5e))
* Ensure service options are set to (temporarily) not autoload when plugin gets deactivated. ([4841d5b](https://github.com/felixarntz/ai-services/commit/4841d5b5670131b14ceb908a1ee05d056dab3fd4))

**Bug Fixes:**

* Fix AI playground automatic message scrolling to correctly function with multiple quick subsequent updates. ([50f40fe](https://github.com/felixarntz/ai-services/commit/50f40fe649a444af0a7efaaa2539fef1361b2b7c))
* Fix sidebar toggle button being hidden on mobile. ([9d44650](https://github.com/felixarntz/ai-services/commit/9d4465058050effeb256aad1bb12698752500275))
* Fix bugs with sidebar handling and support keyboard shortcut in interface abstraction. ([cf7b926](https://github.com/felixarntz/ai-services/commit/cf7b926f9810dd664e8a8b016bfa6b8a0835455f))

**Documentation:**

* Add documentation about the available user capabilities and how to customize them. ([a1d972b](https://github.com/felixarntz/ai-services/commit/a1d972bdca6121cd3358827798f2c6cd0a2f79ea))
* Expand readme and documentation to reference the new AI Playground screen. ([a136c1c](https://github.com/felixarntz/ai-services/commit/a136c1c0a7f1685593ec13c8084f436c665f5a27))

= 0.3.0 =

**Features:**

* Add text streaming support to generative models in JavaScript. ([9967db5](https://github.com/felixarntz/ai-services/commit/9967db5ac2c7d659345a01bb6acc52978c9278ef), [#3](https://github.com/felixarntz/ai-services/issues/3))
* Introduce REST route to stream generate text, using an event stream. ([071a664](https://github.com/felixarntz/ai-services/commit/071a664e7b0693870b3f0b822451410bdc5e1875), [#3](https://github.com/felixarntz/ai-services/issues/3))
* Add text streaming support to all built-in services Anthropic, Google, OpenAI. ([e27697a](https://github.com/felixarntz/ai-services/commit/e27697a581204652c8eb08fb37775e185cbb376a), [#3](https://github.com/felixarntz/ai-services/issues/3))
* Introduce API foundation for streaming text responses. ([9476333](https://github.com/felixarntz/ai-services/commit/9476333b0b4e0a968eef6a84743924caaa2be844))

**Enhancements:**

* Polish and complete implementation of Chrome browser built-in AI integration. ([1beb2c5](https://github.com/felixarntz/ai-services/commit/1beb2c5748821ccd2efed31592f99dd03d41423a), [#6](https://github.com/felixarntz/ai-services/issues/6))
* Support text streaming in chat implementations in both PHP and JavaScript. ([9e11c03](https://github.com/felixarntz/ai-services/commit/9e11c034b2f5906b54f33e40a3b0645cc199379f), [#3](https://github.com/felixarntz/ai-services/issues/3))
* Use streaming by default for the built-in chatbot. ([3f6266b](https://github.com/felixarntz/ai-services/commit/3f6266b81893b2abcaa8774eb513c3ca3845b1f7))
* Use streaming by default for WP-CLI text generation, customizable via filter. ([f9be4ad](https://github.com/felixarntz/ai-services/commit/f9be4ad955400aa825235f86868445067d2e831e))
* Remove unnecessary `console.log` call for chatbot. ([7637632](https://github.com/felixarntz/ai-services/commit/7637632e92c04338b096f7ec7696a93d80693623))
* Persist chatbot messages history in session storage. ([a349274](https://github.com/felixarntz/ai-services/commit/a349274a4b072a1676410151079dd49f224c9b5b), [#4](https://github.com/felixarntz/ai-services/issues/4))
* Persist chatbot visibility across page loads. ([81a0511](https://github.com/felixarntz/ai-services/commit/81a051151aed336312b59dcca5205b77fa372cd6), [#4](https://github.com/felixarntz/ai-services/issues/4))
* Include chatbot input label for screen reader users for better accessibility. ([94026e5](https://github.com/felixarntz/ai-services/commit/94026e5fed3f14977ba4ad57321755e450816a8c), [#4](https://github.com/felixarntz/ai-services/issues/4))
* Improve chatbot accessibility by focusing on input when the chatbot is opened. ([7b5c6f4](https://github.com/felixarntz/ai-services/commit/7b5c6f4eb7b42beb823dcbc268245df887cbbf2d), [#4](https://github.com/felixarntz/ai-services/issues/4))
* Improve chatbot error handling by displaying technical errors as a chatbot response. ([e57d716](https://github.com/felixarntz/ai-services/commit/e57d7165c255536015ffadb136b6181900b816b0))
* Show loading ellipsis in chatbot while generating text response. ([db79515](https://github.com/felixarntz/ai-services/commit/db7951596fd95e9f5c0b448f2f39b87336b96413), [#4](https://github.com/felixarntz/ai-services/issues/4))
* Handle errors during browser AI session creation more gracefully. ([0edd56f](https://github.com/felixarntz/ai-services/commit/0edd56f350deced5dde25bab84c5377f42365add))
* Consistently handle AI temperature parameter between services, expecting a value between 0.0 and 1.0. ([e7ae611](https://github.com/felixarntz/ai-services/commit/e7ae611b34edbf82ec6cd9fa9ee97cfa7d4423a6))
* Improve error handling in chat store and built-in chatbot. ([06b2340](https://github.com/felixarntz/ai-services/commit/06b23400c2c8837977a8ba3a43d4cdee44d81789))
* Expand AI capabilities with `CHAT_HISTORY` capability to differentiate between whether text generation models support history. ([4c2feb4](https://github.com/felixarntz/ai-services/commit/4c2feb4112f9dda700a34f425eb3eab0831bee13))
* Provide helper function in PHP and JS to aggregate chunks from candidates stream into final candidates response. ([a27bdf6](https://github.com/felixarntz/ai-services/commit/a27bdf65042200d9f55ee3a4c83bb56d0d31032f), [#3](https://github.com/felixarntz/ai-services/issues/3))
* Ensure third-party production libraries are always backward compatible with minimum supported PHP version by separating tooling. ([e4fe291](https://github.com/felixarntz/ai-services/commit/e4fe2919da046e742dc2c40d4b1a5e90e3e480bd))
* Enhance JavaScript API with model instances for better parity with PHP API, while continuing to allow previous approach as short-hand syntax. ([7992d6d](https://github.com/felixarntz/ai-services/commit/7992d6dd5adb72ea57857f5f5c548563f0e30000))
* Restructure JavaScript code into separate files per class. ([cd8d90d](https://github.com/felixarntz/ai-services/commit/cd8d90da9bfa59fcb31174279ef41c36fde60e55))
* Remove specific API client interface methods that should not be required for the interface. ([140d7c1](https://github.com/felixarntz/ai-services/commit/140d7c128875b5a73c5a31a93e4f1793ea3599d0))
* Allow candidates to have no content. ([c072689](https://github.com/felixarntz/ai-services/commit/c072689ebff295ff40de1e8bd57e3abc28b35c14))

**Bug Fixes:**

* Remove prefix from base64 inline image data for Anthropic AI integration. Props [mslinnea](https://github.com/mslinnea). ([#19](https://github.com/felixarntz/ai-services/pull/19))
* Fix bug in `CandidatesStreamProcessor` in JS, leading to stream responses to not being aggregated correctly. ([969b554](https://github.com/felixarntz/ai-services/commit/969b55414945dc598528f894f741ae92b151adea))
* Fix OpenAI model definitions by restricting to `gpt-4o` models for multimodal support. Props [mslinnea](https://github.com/mslinnea). ([#18](https://github.com/felixarntz/ai-services/pull/18))
* Split components package into distinct components and interface packages to better separate responsibilities and avoid JS warning outside of AI Services admin screen. Props [westonruter](https://github.com/westonruter). ([056461c](https://github.com/felixarntz/ai-services/commit/056461c92014926777172424073eb70aac172b5d), [#13](https://github.com/felixarntz/ai-services/issues/13))
* Fix chatbot bug where unexpected AI response could lead to link button to contain unexpected label and overflow its container. ([66f3578](https://github.com/felixarntz/ai-services/commit/66f357883371d6d14a3805615ace681a411d4741))
* Fix UI warnings in WordPress 6.7 due to JS component updates. ([6e8d231](https://github.com/felixarntz/ai-services/commit/6e8d2317d2db9d049efd3ce9e63c128bc7fe72a3))
* Fix failing Anthropic API requests when no generation config was provided. ([33db20b](https://github.com/felixarntz/ai-services/commit/33db20be1e4179d0776401090f363456994c98a3))

**Documentation:**

* Include documentation section about using browser built-in AI in JavaScript. ([91c5be7](https://github.com/felixarntz/ai-services/commit/91c5be76a46091d235d7eeeb78f44ae0178a9c1d), [#6](https://github.com/felixarntz/ai-services/issues/6))
* Expand documentation to explain how to customize model configuration. ([930058a](https://github.com/felixarntz/ai-services/commit/930058ab3e8ffbbb6adadbbb4022887b6be17e89))
* Expand documentation to cover how to use new text streaming capabilities in PHP and JS. ([20d028b](https://github.com/felixarntz/ai-services/commit/20d028ba3cade8d1c98a7694ce51816515d7cc84), [#3](https://github.com/felixarntz/ai-services/issues/3))

= 0.2.0 =

**Features:**

* Introduce `ai_services_model_params` filter to centrally customize AI service model parameters. ([f36f35d](https://github.com/felixarntz/ai-services/commit/f36f35d5a37b52375969b2e19d6364b5ff540072))
* Add enums to the public APIs in PHP and JavaScript, for now covering AI capabilities and content roles. ([48dedc5](https://github.com/felixarntz/ai-services/commit/48dedc50f9a86e38bb0f1ac7dbbb0afd7beaea4b))
* Add WP-CLI support under `ai-services` namespace with commands `list`, `get`, `list-models`, and `generate-text`. ([415edbc](https://github.com/felixarntz/ai-services/commit/415edbc0aa720c560fbef348563ebfb9c2fb494c), [#7](https://github.com/felixarntz/ai-services/issues/7))
* Introduce helpers as object with useful functions in both PHP and JavaScript APIs. ([98ae179](https://github.com/felixarntz/ai-services/commit/98ae1797746c78f548d5f1c385a2d9ac9fbd72c4), [7cf8a4d](https://github.com/felixarntz/ai-services/commit/7cf8a4daff620877460b0a45f106006911c8866b))
* Introduce `Generation_Config` type class for safer and more consistent handling of model generation config data. ([4e6925a](https://github.com/felixarntz/ai-services/commit/4e6925ab324089ad421a03af89191b6cf44094e1))

**Enhancements:**

* Add Settings link to plugin row actions. Props [westonruter](https://github.com/westonruter). ([#12](https://github.com/felixarntz/ai-services/pull/12))
* Remove unnecessary `With_API_Client` interface and related method. ([f3dc6b4](https://github.com/felixarntz/ai-services/commit/f3dc6b42dc62f31e1d803772258f9246a59b3354))
* Move `Felix_Arntz\AI_Services\Services\Types` namespace to `Felix_Arntz\AI_Services\Services\API\Types` to indicate it is part of the public API. ([5e34f7a](https://github.com/felixarntz/ai-services/commit/5e34f7a26e0b6b3f7b4f953b0765bbd1084d0763))
* Enhance content part classes by providing dedicated getter functions. ([89ae723](https://github.com/felixarntz/ai-services/commit/89ae723eca7fc6ff236ca9cc1402f463c527baf3))
* Move internal `Service_Entity` and `Service_Entity_Query` classes to their own namespace, since they are not only relevant for the REST API. ([4ce7026](https://github.com/felixarntz/ai-services/commit/4ce7026e4913870a63a0d13b3592003081471c36))
* Change built-in assistant chatbot feature to be opt-in rather than opt-out. ([9279850](https://github.com/felixarntz/ai-services/commit/92798508d5c566f0596a46ee665e3b664649dc16), [#15](https://github.com/felixarntz/ai-services/issues/15))
* Rename `ai-store` asset to `ai` and `settings-store` asset to `settings` and adjust JS globals accordingly, keeping old `ai-store` asset and JS global available for backward compatibility. ([fbe4916](https://github.com/felixarntz/ai-services/commit/fbe49168576230b11e2c02f107da4193a888cb7a))
* Strengthen prompt content validation and add support for OpenAI audio input. ([350c85d](https://github.com/felixarntz/ai-services/commit/350c85ddde3c1403e746cf801a6325fdfde4be1e))
* Allow passing through arbitrary parameters to built-in service APIs. ([81254f6](https://github.com/felixarntz/ai-services/commit/81254f62795695114da3aefbf0789c5637bb7aec))
* Enhance generation config transformation to support equivalent arguments across the built-in service APIs for Anthropic, Google, and OpenAI. ([69a99bf](https://github.com/felixarntz/ai-services/commit/69a99bf708a39083a2e4122d877be580cd90ec08))
* Validate feature model param in REST API and mark relevant parameters as required. ([2032690](https://github.com/felixarntz/ai-services/commit/2032690a5e825e836e46bb3dc06a38f245172ea9))
* Enhance chatbot to rely on feature identifier instead of custom property to inject model params. ([962750b](https://github.com/felixarntz/ai-services/commit/962750b126a3e97a498d5fd4a689303e1470b054))
* Consistently handle the Google-specific `safetySettings` model parameter, expecting an array of `Safety_Setting` instances. ([a74e51c](https://github.com/felixarntz/ai-services/commit/a74e51c70ead3fdd474861b8748c28163e403dd6))
* Allow passing system instruction as data array to REST endpoint. ([7b4916a](https://github.com/felixarntz/ai-services/commit/7b4916a5125363ca3578b3f52a728279a96740fc))
* Use camelCase arguments for model params for more consistency with underlying APIs. ([946c448](https://github.com/felixarntz/ai-services/commit/946c4489863a4c88887b6fb74a32f7a47136a4fc))

**Bug Fixes:**

* Fix conflict between REST content schemas. Props [westonruter](https://github.com/westonruter). ([e087602](https://github.com/felixarntz/ai-services/commit/e087602f8e4a75f2cfe14af22d69d49ce245ebac), [#14](https://github.com/felixarntz/ai-services/issues/14))
* Fix early component return in example plugin. ([e7ce054](https://github.com/felixarntz/ai-services/commit/e7ce0543d899522c79525123ca448b6d7260d6a0))

**Documentation:**

* Update documentation to cover WP-CLI usage and latest API enhancements. ([21ab225](https://github.com/felixarntz/ai-services/commit/21ab225d68e1f00ed909556b3920a727cd33af6b))
* Improve documentation to cover how to process generative model responses. ([c40c89d](https://github.com/felixarntz/ai-services/commit/c40c89d9154bcb126867b4640c363e20c2ddbdac))

= 0.1.1 =

**Bug Fixes:**

* Update Prompt API to latest shape. Props [tomayac](https://github.com/tomayac). ([#11](https://github.com/felixarntz/ai-services/pull/11))
* Fix bug preventing inline data to be processed by Google AI API. ([cf57baf](https://github.com/felixarntz/ai-services/commit/cf57baf8822a5c2a9a13760c4d7fa6a6def45558))
* Fix OpenAI model configuration to only provide multimodal capabilities for GPT-4 models. ([42ba79b](https://github.com/felixarntz/ai-services/commit/42ba79bf45b063279fc714fade604b6a3aafb894))
* Fix bug where REST endpoint to generate content did not accept content in its complex shape. ([2e0687f](https://github.com/felixarntz/ai-services/commit/2e0687f5620e6a2d4a4ea28527eef64d2f32adb1))

= 0.1.0 =

* Initial early access release. [See announcement post.](https://felix-arntz.me/blog/introducing-the-ai-services-plugin-for-wordpress/)<|MERGE_RESOLUTION|>--- conflicted
+++ resolved
@@ -5,13 +5,8 @@
 Author:       Felix Arntz
 Author URI:   https://felix-arntz.me
 Contributors: flixos90
-<<<<<<< HEAD
-Tested up to: 6.7
+Tested up to: 6.8
 Stable tag:   0.5.0
-=======
-Tested up to: 6.8
-Stable tag:   1.0.0
->>>>>>> 7178cb14
 License:      GPLv2 or later
 License URI:  https://www.gnu.org/licenses/old-licenses/gpl-2.0.html
 Tags:         ai, text generation, image generation, function calling, multimodal
