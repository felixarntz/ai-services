<?php
/**
 * PHP-Scoper configuration file.
 *
 * @package ai-services
 */

use Symfony\Component\Finder\Finder;

/*
 * Specify the text domain for this plugin.
 * It will be used in all translation strings from the underlying library, to make sure they are properly translatable
 * as part of the plugin.
 */
$plugin_textdomain = 'ai-services';

/*
 * You can optionally provide specific folder names from the WP OOP Plugin Lib "src" directory here to limit the
 * library classes in your project to only those. If you only need a few classes from the library in your project, this
 * helps keep the PHP footprint and the project's file size small.
 */
$wp_oop_plugin_lib_folders = array(
	'Admin_Links',
	'Admin_Pages',
<<<<<<< HEAD
	'Capabilities',
=======
	'Admin_Pointers',
>>>>>>> e58a30c0
	'Dependencies',
	'Entities',
	'General',
	'HTTP',
	'Installation',
	'Meta',
	'Options',
	'REST_Routes',
	'Validation',
);

$wp_oop_plugin_lib_folders_concat = implode( '|', $wp_oop_plugin_lib_folders );

$wp_oop_plugin_lib_folders_regex = $wp_oop_plugin_lib_folders_concat
	? "/^($wp_oop_plugin_lib_folders_concat)\//"
	: '/^[A-Za-z0-9_]\//';

$other_dependencies_regex = '/^(guzzlehttp|psr)\/[a-z0-9-]+\/src\//';

return array(
	'prefix'             => 'Felix_Arntz\AI_Services_Dependencies',
	'finders'            => array(
		Finder::create()
			->files()
			->ignoreVCS( true )
			->notName( '/LICENSE|.*\\.md|.*\\.json|.*\\.lock|.*\\.dist/' )
			->exclude( array( 'docs', 'tests' ) )
			->path( $wp_oop_plugin_lib_folders_regex )
			->in( 'vendor/felixarntz/wp-oop-plugin-lib/src' ),
		Finder::create()
			->files()
			->ignoreVCS( true )
			->notName( '/LICENSE|.*\\.md|.*\\.json|.*\\.lock|.*\\.dist/' )
			->exclude( array( 'docs', 'tests' ) )
			->path( $other_dependencies_regex )
			->in( 'vendor' ),
	),
	'patchers'           => array(
		// Patcher to replace the library text domain with the plugin text domain.
		function ( $file_path, $prefix, $content ) use ( $plugin_textdomain ) {
			if ( $plugin_textdomain ) {
				return str_replace(
					array(
						"'wp-oop-plugin-lib' )",
						"'wp-oop-plugin-lib')",
					),
					array(
						"'" . $plugin_textdomain . "' )",
						"'" . $plugin_textdomain . "')",
					),
					$content
				);
			}
			return $content;
		},
	),
	'exclude-namespaces' => array( 'WpOrg' ),
	'exclude-classes'    => array( '/^(WP|Requests)_[A-Za-z0-9_]+$/' ),
);<|MERGE_RESOLUTION|>--- conflicted
+++ resolved
@@ -22,11 +22,8 @@
 $wp_oop_plugin_lib_folders = array(
 	'Admin_Links',
 	'Admin_Pages',
-<<<<<<< HEAD
+	'Admin_Pointers',
 	'Capabilities',
-=======
-	'Admin_Pointers',
->>>>>>> e58a30c0
 	'Dependencies',
 	'Entities',
 	'General',
